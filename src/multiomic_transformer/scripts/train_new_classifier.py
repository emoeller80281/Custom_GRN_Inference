--- conflicted
+++ resolved
@@ -26,56 +26,6 @@
 
 logging.basicConfig(level=logging.INFO, format="%(message)s")
 
-<<<<<<< HEAD
-# =========================
-# Hyperparameters / Config
-# =========================
-SEED = 42
-
-# Model
-HIDDEN_DIM       = 128
-GAT_HEADS        = 6
-DROPOUT          = 0.30
-EDGE_DROPOUT     = 0.30
-
-# Phase 1 (DGI)
-DGI_EPOCHS       = 300
-
-# Phase 2 (fine-tune)
-FINETUNE_EPOCHS  = 150
-TEST_SIZE        = 0.20
-LR_ENCODER       = 5e-5          # for the (partially) unfrozen encoder
-LR_HEAD          = 1e-4          # for the classifier head
-WEIGHT_DECAY     = 1e-5
-L2SP_LAMBDA      = 1e-3          # strength of L2-SP regularization
-
-# Inference
-PAIR_BATCH       = 131072        # batch size for pair scoring
-
-# Plotting
-PLOT_DPI         = 180
-
-# ChIP eval
-PRECISION_AT_K   = (10, 20, 50, 100, 200, 500)
-
-# Canonicalization resources
-NCBI_GENE_INFO   = "/gpfs/Labs/Uzun/SCRIPTS/PROJECTS/2024.SINGLE_CELL_GRN_INFERENCE.MOELLER/data/genome_data/genome_annotation/mm10/Mus_musculus.gene_info"
-GTF_PATH         = "/gpfs/Labs/Uzun/SCRIPTS/PROJECTS/2024.SINGLE_CELL_GRN_INFERENCE.MOELLER/data/genome_data/reference_genome/mm10/Mus_musculus.GRCm39.113.gtf"
-
-# Ground-truth
-CHIP_GT_PATH     = os.getenv("CHIP_GROUND_TRUTH", "/gpfs/Labs/Uzun/SCRIPTS/PROJECTS/2024.SINGLE_CELL_GRN_INFERENCE.MOELLER/data/ground_truth_files/combined_ground_truth.csv")
-CHIP_GT_SEP      = os.getenv("CHIP_GROUND_TRUTH_SEP", ",")
-
-RUN_OPTUNA       = False
-
-torch.manual_seed(SEED); np.random.seed(SEED)
-if torch.cuda.is_available(): torch.cuda.manual_seed_all(SEED)
-
-canon = GeneCanonicalizer()
-canon.load_ncbi_gene_info("/gpfs/Labs/Uzun/SCRIPTS/PROJECTS/2024.SINGLE_CELL_GRN_INFERENCE.MOELLER/data/genome_data/genome_annotation/mm10/Mus_musculus.gene_info", species_taxid="10090")
-canon.load_gtf("/gpfs/Labs/Uzun/SCRIPTS/PROJECTS/2024.SINGLE_CELL_GRN_INFERENCE.MOELLER/data/genome_data/reference_genome/mm10/Mus_musculus.GRCm39.113.gtf")
-logging.info(f"Map sizes: {canon.coverage_report()}")
-=======
 device = torch.device("cuda" if torch.cuda.is_available() else "cpu")
 logging.info(f"Using device: {device}")
 
@@ -85,7 +35,6 @@
 SEED = 42
 PLOT_DPI = 180
 PAIR_BATCH = 131072        # batch size for pair scoring
->>>>>>> b693938a
 
 torch.manual_seed(SEED); np.random.seed(SEED)
 if torch.cuda.is_available(): torch.cuda.manual_seed_all(SEED)
@@ -322,15 +271,9 @@
 model = GRN_GAT_Encoder(
     in_node_feats=in_node_feats,
     in_edge_feats=len(edge_features),
-<<<<<<< HEAD
-    hidden_dim=HIDDEN_DIM,
-    heads=GAT_HEADS,
-    dropout=DROPOUT,
-=======
     hidden_dim=D_MODEL,
     heads=GAT_HEADS,
     dropout=GAT_DROPOUT,
->>>>>>> b693938a
     edge_dropout_p=EDGE_DROPOUT
 ).to(device)
 
@@ -435,39 +378,8 @@
 
 logging.info("=== Phase 2: Semi-supervised fine-tuning on PKN edges ===")
 
-<<<<<<< HEAD
-# Prepare labeled edges (1 if label == 1 else 0)
-df["label"] = (df["label"] == 1).astype(int)
-tf_tg_pairs = torch.tensor(np.stack([tf_ids, tg_ids], axis=1), dtype=torch.long)
-labels = torch.tensor(df["label"].values, dtype=torch.float32)
-
-pairs_train, pairs_test, y_train, y_test = train_test_split(
-    tf_tg_pairs.numpy(), labels.numpy(),
-    test_size=TEST_SIZE, stratify=labels.numpy(), random_state=SEED
-)
-pairs_train, pairs_test = torch.tensor(pairs_train).to(device), torch.tensor(pairs_test).to(device)
-y_train, y_test = torch.tensor(y_train).float().to(device), torch.tensor(y_test).float().to(device)
-
-# Simple classifier head on top of frozen encoder
-class EdgeClassifier(nn.Module):
-    def __init__(self, base_model):
-        super().__init__()
-        self.encoder = base_model
-        self.classifier = nn.Sequential(
-            nn.Linear(128 * 2, 128),
-            nn.ReLU(),
-            nn.Linear(128, 1)
-        )
-    def forward(self, x, edge_index, edge_attr, pairs):
-        h, _ = self.encoder(x, edge_index, edge_attr)
-        tf_emb = h[pairs[:,0]]; tg_emb = h[pairs[:,1]]
-        return self.classifier(torch.cat([tf_emb, tg_emb], dim=1)).squeeze(-1)
-    
-finetune_model = EdgeClassifier(model).to(device)
-=======
 embed_dim = D_MODEL
 finetune_model = EdgeClassifier(model, embed_dim).to(device)
->>>>>>> b693938a
 # Unfreeze only the last GAT + projection head
 for n, p in finetune_model.encoder.named_parameters():
     p.requires_grad = ("gat2" in n) or ("proj" in n)
@@ -478,14 +390,8 @@
     {"params": finetune_model.classifier.parameters(), "lr": LR_HEAD},
 ]
 optimizer_finetune = torch.optim.Adam(param_groups, weight_decay=WEIGHT_DECAY)
-<<<<<<< HEAD
-
-criterion = nn.BCEWithLogitsLoss()
-
-=======
 sampler = PerTFBalancedSampler(pos_by_tf_ids, neg_by_tf_ids, batch_tfs=64, k_per_tf=4, seed=SEED)
 criterion = nn.BCEWithLogitsLoss()
->>>>>>> b693938a
 phase2_train_losses, phase2_val_auroc, phase2_val_aupr = [], [], []
 
 pretrained_state = {k: v.detach().clone() for k, v in finetune_model.encoder.state_dict().items()}
@@ -498,14 +404,6 @@
             reg = reg + (p - ref_state[k].to(d)).pow(2).sum()
     return reg
 
-<<<<<<< HEAD
-for epoch in range(1, FINETUNE_EPOCHS+1):
-    finetune_model.train()
-    optimizer_finetune.zero_grad()
-    logits = finetune_model(data.x, data.edge_index, data.edge_attr, pairs_train)
-    loss = criterion(logits, y_train)
-    loss = loss + L2SP_LAMBDA * l2sp_loss(finetune_model.encoder, pretrained_state)
-=======
 for epoch in range(1, FINETUNE_EPOCHS + 1):
     finetune_model.train()
     running, nb = 0.0, 0
@@ -516,7 +414,6 @@
         arr = np.array(batch, dtype=np.int64)
         pairs_b = torch.tensor(arr[:, :2], dtype=torch.long, device=device)
         y_b     = torch.tensor(arr[:, 2],  dtype=torch.float32, device=device)
->>>>>>> b693938a
 
         optimizer_finetune.zero_grad()
         logits = finetune_model(data.x, data.edge_index, data.edge_attr, pairs_b)
@@ -1570,11 +1467,7 @@
 plt.grid(True, alpha=0.3)
 
 plt.tight_layout()
-<<<<<<< HEAD
-plt.savefig("outputs/training_loss_curves.png", dpi=PLOT_DPI)
-=======
 plt.savefig("GAT_training_outputs/training_loss_curves.png", dpi=300)
->>>>>>> b693938a
 plt.close()
 logging.info("Saved training loss curves to GAT_training_outputs/training_loss_curves.png")
 
@@ -1615,11 +1508,7 @@
 plt.plot(recall, precision, label=f"AUPR={aupr_val:.3f}")
 plt.title("Precision-Recall Curve"); plt.xlabel("Recall"); plt.ylabel("Precision"); plt.legend()
 plt.tight_layout()
-<<<<<<< HEAD
-plt.savefig("outputs/fine_tune_eval_curves.png", dpi=PLOT_DPI)
-=======
 plt.savefig("GAT_training_outputs/fine_tune_eval_curves.png", dpi=200)
->>>>>>> b693938a
 plt.close()
 
 # ============================================================
@@ -1666,11 +1555,7 @@
 sns.barplot(x=feature_importance.values, y=feature_importance.index, orient="h")
 plt.title("Edge Feature Importance (Gradient Magnitude)")
 plt.tight_layout()
-<<<<<<< HEAD
-plt.savefig("outputs/feature_importance_barplot.png", dpi=PLOT_DPI)
-=======
 plt.savefig("GAT_training_outputs/feature_importance_barplot.png", dpi=200)
->>>>>>> b693938a
 plt.close()
 
 # ============================================================
@@ -1766,11 +1651,7 @@
 sns.barplot(x="AUROC", y="TF", hue="TF", data=tf_df.head(50), legend=False, palette="viridis")
 plt.title("Top 50 TFs by AUROC (Fine-tuned GAT)")
 plt.tight_layout()
-<<<<<<< HEAD
-plt.savefig("outputs/top_TF_AUROC.png", dpi=PLOT_DPI)
-=======
 plt.savefig("GAT_training_outputs/top_TF_AUROC.png", dpi=200)
->>>>>>> b693938a
 plt.close()
 
 # Top 25 KEGG pathways
@@ -1779,11 +1660,7 @@
     sns.barplot(x="AUROC", y="KEGG_Pathway", data=kegg_df.head(25), hue="AUROC", palette="viridis")
     plt.title("Top 25 KEGG Pathways by AUROC")
     plt.tight_layout()
-<<<<<<< HEAD
-    plt.savefig("outputs/top_KEGG_AUROC.png", dpi=PLOT_DPI)
-=======
     plt.savefig("GAT_training_outputs/top_KEGG_AUROC.png", dpi=200)
->>>>>>> b693938a
     plt.close()
 
 # ============================================================
@@ -1845,11 +1722,7 @@
 sns.barplot(x=ig_series.values, y=ig_series.index, orient="h")
 plt.title("Integrated Gradients Feature Importance (Mean Attribution)")
 plt.tight_layout()
-<<<<<<< HEAD
-plt.savefig("outputs/feature_importance_IG.png", dpi=PLOT_DPI)
-=======
 plt.savefig("GAT_training_outputs/feature_importance_IG.png", dpi=200)
->>>>>>> b693938a
 plt.close()
 
 # ============================================================
@@ -1910,11 +1783,7 @@
     logging.warning("No TFs had IG attribution data for plotting.")
 else:
     plt.tight_layout()
-<<<<<<< HEAD
-    plt.savefig("outputs/tf_specific_IG_barplots.png", dpi=PLOT_DPI)
-=======
     plt.savefig("GAT_training_outputs/tf_specific_IG_barplots.png", dpi=200)
->>>>>>> b693938a
     plt.close()
     logging.info(f"Saved IG feature barplots for {plotted} TFs.")
 
@@ -1987,11 +1856,7 @@
 plt.title("TF Embedding Map (colored by AUROC)")
 plt.legend(bbox_to_anchor=(1.05, 1), loc='upper left')
 plt.tight_layout()
-<<<<<<< HEAD
-plt.savefig("outputs/tf_embedding_umap_by_AUROC.png", dpi=PLOT_DPI)
-=======
 plt.savefig("GAT_training_outputs/tf_embedding_umap_by_AUROC.png", dpi=300)
->>>>>>> b693938a
 plt.close()
 
 # ------------------------------------------------------------
@@ -2009,11 +1874,7 @@
 )
 plt.title("TF Embedding Clusters (KMeans)")
 plt.tight_layout()
-<<<<<<< HEAD
-plt.savefig("outputs/tf_embedding_clusters.png", dpi=PLOT_DPI)
-=======
 plt.savefig("GAT_training_outputs/tf_embedding_clusters.png", dpi=300)
->>>>>>> b693938a
 plt.close()
 
 # ------------------------------------------------------------
